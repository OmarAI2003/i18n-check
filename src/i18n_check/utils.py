"""
<<<<<<< HEAD
Utility functions for the i18 check keys.
"""

import json
import os 
import re
from pathlib import Path
import yaml
from collections.abc import MutableMapping
import glob
import string



# MARK: YAML Reading

# Define the path to the YAML configuration file
config_path = Path(__file__).parent.parent.parent / ".i18n-check.yaml"

with open(config_path, "r", encoding="utf-8") as file:
    config = yaml.safe_load(file)

# Define Globals


i18n_check_dir = str(Path(config["i18n-dir"]).resolve())
json_file_directory = Path(config["i18n-dir"]).resolve()
frontend_directory = Path(config["src-dir"]).resolve()
en_us_json_file = Path(config["i18n-src"]).resolve()
i18n_map_file = Path(config["i18n-map"]).resolve()
frontend_types_dir = Path(config["types_dir"]).resolve()




# Check for Windows and derive directory path separator.
path_separator = "\\" if os.name == "nt" else "/"


file_types_to_check = [".vue", ".ts", ".js"]
directories_to_skip = [
    i18n_check_dir,
    str((frontend_directory / ".nuxt").resolve()),
    str((frontend_directory / ".output").resolve()),
    str((frontend_directory / "node_modules").resolve()),
]


# MARK: File Reading

def read_json_file(file_path):
    """
    Reads a JSON file and returns its content.

    Parameters:
        file_path (str): The path to the JSON file.

    Returns:
        dict: The content of the JSON file.   
    """
    with open(file_path, encoding="utf-8") as f:
        return json.loads(f.read())

# MARK: collecting File

def collect_files(directory, file_types, directories_to_skip, files_to_skip):
    """
    Collects all files with a given extension from a directory and its subdirectories.

    Parameters:
        directory (str): The directory to search in.
        extension (str): The file extension to look for.

    Returns:
        list: A list of file paths that match the given extension.
    """
    files_to_check = []
    for root, dirs, files in os.walk(directory):
        files_to_check.extend(
            os.path.join(root, file)
            for file in files
            if all(root[: len(d)] != d for d in directories_to_skip)
            and any(file[-len(t) :] == t for t in file_types)
            and file not in files_to_skip
        )
    return files_to_check

# MARK: Invalid Keys

def is_valid_key(s):
    """
    Checks that a i18n key is only lowercase letters, number, periods or underscores.
    """
    pattern = r"^[a-z0-9._]+$"
    return bool(re.match(pattern, s))


# MARK: Renaming Keys


def path_to_valid_key(p: str):
    """
    Converts a path to a valid key with period separators and all words being snake case.

    Note: [id] and [group_id] are removed in this step as it doesn't add anything to keys.

    Parameters
    ----------
    p : list str
        The string of the directory path of a file that has a key.

    Returns
    -------
    valid_key : str
        The correct i18n key that would match the directory structure passed.
    """

    # Insert underscores between words, but only if the word is preceded by a lowercase letter and followed by an uppercase letter (i.e. except for abbreviations).
    valid_key = ""
    for i, c in enumerate(p):
        if c.isupper():
            if i == 0:
                valid_key += c.lower()

            elif p[i - 1].isupper() and (i == len(p) - 1 or p[i + 1].isupper()):
                # Middle or end of an abbreviation: append lowercase without underscore
                valid_key += c.lower()

            else:
                valid_key += f"_{c.lower()}"

        else:
            valid_key += c

    return (
        valid_key.replace(path_separator, ".")
        .replace("._", ".")
        .replace("-", "_")
        .replace(".[id]", "")
        .replace(".[group_id]", "")
    )

# MARK: Valid Parts

def filter_valid_key_parts(potential_key_parts):
    """
    Filters out parts from potential_key_parts based on specific conditions.
    
    Parameters
    ----------
    potential_key_parts : list[str]
        The list of potential key parts to be filtered.
    
    Returns
    -------
    valid_key_parts : list[str]
        The filtered list of valid key parts.
    """
    return [
        p
        for p in potential_key_parts
        if f"{p}_" not in potential_key_parts[-1]
        and not (
            p == potential_key_parts[-1][-len(p) :] and p != potential_key_parts[-1]
        )
    ]

# MARK: Flattening Dicts

def flatten_nested_dict(
    dictionary: MutableMapping, parent_key: str = "", sep: str = "."
) -> MutableMapping:
    """
    Flattens a nested dictionary.

    Parameters
    ----------
    d : MutableMapping
        The nested dictionary to flatten.

    parent_key : str
        The key of the current value being flattened.

    sep : str
        The separator to be used to join the nested keys.

    Returns
    -------
    MutableMapping
        The flattened version of the given nested dictionary.
    """
    items = []
    for k, v in dictionary.items():
        new_key = parent_key + sep + k if parent_key else k
        if isinstance(v, MutableMapping):
            items.extend(flatten_nested_dict(v, new_key, sep=sep).items())

        else:
            items.append((new_key, v))

    return dict(items)

# MARK: JSON Files

def get_all_json_files(directory, path_separator):
    """
    Get all JSON files in the specified directory.

    Parameters
    ----------
    directory : str
        The directory in which to search for JSON files.
    path_separator : str
        The path separator to be used in the directory path.

    Returns
    -------
    list
        A list of paths to all JSON files in the specified directory.
    """
    return glob.glob(f"{directory}{path_separator}*.json")


# MARK: Lower and Remove Punctuation

def lower_and_remove_punctuation(value):
    """
    Converts the input text to lowercase and removes punctuation.

    Parameters:
        text (str): The input text to process.

    Returns:
        str: The processed text with lowercase letters and no punctuation.
    """
    punctuation_no_exclamation = string.punctuation.replace("!", "")
    return value.lower().translate(str.maketrans("", "", punctuation_no_exclamation))

# MARK: Reading to Dicts
def read_files_to_dict(files):
    """
    Reads multiple files and stores their content in a dictionary.

    Parameters:
        file_paths (list): A list of file paths to read.

    Returns:
        dict: A dictionary where keys are file paths and values are file contents.
    """
    file_contents = {}
    for file in files:
        with open(file, "r", encoding="utf-8") as f:
            file_contents[file] = f.read()
    return file_contents
=======
Things to include:
    - files_to_check
"""

SPDX_LICENSE_IDENTIFIER = "AGPL-3.0-or-later"
>>>>>>> 52ac5815
<|MERGE_RESOLUTION|>--- conflicted
+++ resolved
@@ -1,5 +1,4 @@
 """
-<<<<<<< HEAD
 Utility functions for the i18 check keys.
 """
 
@@ -33,7 +32,7 @@
 frontend_types_dir = Path(config["types_dir"]).resolve()
 
 
-
+SPDX_LICENSE_IDENTIFIER = "AGPL-3.0-or-later"
 
 # Check for Windows and derive directory path separator.
 path_separator = "\\" if os.name == "nt" else "/"
@@ -254,10 +253,3 @@
         with open(file, "r", encoding="utf-8") as f:
             file_contents[file] = f.read()
     return file_contents
-=======
-Things to include:
-    - files_to_check
-"""
-
-SPDX_LICENSE_IDENTIFIER = "AGPL-3.0-or-later"
->>>>>>> 52ac5815
