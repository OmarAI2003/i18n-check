# SPDX-License-Identifier: GPL-3.0-or-later
"""
Checks if the i18n-src file has keys that are not used in the codebase.
If yes, suggest that they be removed from the i18n-src.

Usage:
    python3 src/i18n_check/checks/check_unused_keys.py
"""

<<<<<<< HEAD
=======
import json
import os
import re
from pathlib import Path
>>>>>>> 52ac5815

from i18n_check.utils import (
    read_json_file,  
    en_us_json_file,
    collect_files,
    frontend_directory,
    file_types_to_check, 
    directories_to_skip,
    read_files_to_dict,
)

# MARK: Paths / Files

files_to_skip = ["i18n-map.ts"]

en_us_json_dict = read_json_file(en_us_json_file)

files_to_check = collect_files(frontend_directory, file_types_to_check, directories_to_skip, files_to_skip)

file_to_check_contents = read_files_to_dict(files_to_check)

# MARK: Unused Keys

all_keys = list(en_us_json_dict.keys())
used_keys = []
for k in all_keys:
    # Allow for i18nMap keys that are sometimes split  to be found.
    key_search_pattern = r"[\s\S]*\.".join(k.split("."))
    for file_contents in file_to_check_contents.values():
        if re.search(key_search_pattern, file_contents):
            break

# MARK: Error Outputs

if unused_keys := list(set(all_keys) - set(used_keys)):
    to_be = "are" if len(unused_keys) > 1 else "is"
    key_to_be = "keys that are" if len(unused_keys) > 1 else "key that is"
    key_or_keys = "keys" if len(unused_keys) > 1 else "key"
    raise ValueError(
        f"\ncheck_unused_keys failure: There {to_be} {len(unused_keys)} i18n {key_to_be} unused. Please remove or assign the following {key_or_keys}:\n\n{', '.join(unused_keys)}\n"
    )

else:
    print(
        "check_unused_keys success: All i18n keys in the i18n-src file are used in the project."
    )<|MERGE_RESOLUTION|>--- conflicted
+++ resolved
@@ -7,13 +7,7 @@
     python3 src/i18n_check/checks/check_unused_keys.py
 """
 
-<<<<<<< HEAD
-=======
-import json
-import os
-import re
-from pathlib import Path
->>>>>>> 52ac5815
+
 
 from i18n_check.utils import (
     read_json_file,  
