--- conflicted
+++ resolved
@@ -1,342 +1,338 @@
-# SPDX-License-Identifier: GPL-3.0-or-later
-"""
-Tests for the invalid_keys.py.
-"""
-
-from pathlib import Path
-
-import pytest
-
-from i18n_check.check.invalid_keys import (
-    audit_i18n_keys,
-    map_keys_to_files,
-    report_and_correct_keys,
-)
-from i18n_check.utils import read_json_file, replace_text_in_file
-
-fail_dir = (
-    Path(__file__).parent.parent.parent
-    / "src"
-    / "i18n_check"
-    / "test_frontends"
-    / "all_checks_fail"
-)
-fail_checks_json = read_json_file(
-    file_path=fail_dir / "test_i18n" / "test_i18n_src.json"
-)
-i18n_map_fail = map_keys_to_files(
-    i18n_src_dict=fail_checks_json, src_directory=fail_dir
-)
-fail_checks_json_path = fail_dir / "test_i18n" / "test_i18n_src.json"
-fail_checks_test_file_path = fail_dir / "test_file.ts"
-
-invalid_format_fail, invalid_name_fail = audit_i18n_keys(
-    key_file_dict=i18n_map_fail, keys_to_ignore_regex=""
-)
-
-pass_dir = (
-    Path(__file__).parent.parent.parent
-    / "src"
-    / "i18n_check"
-    / "test_frontends"
-    / "all_checks_pass"
-)
-pass_checks_json = read_json_file(
-    file_path=pass_dir / "test_i18n" / "test_i18n_src.json"
-)
-i18n_map_pass = map_keys_to_files(
-    i18n_src_dict=pass_checks_json, src_directory=pass_dir
-)
-
-invalid_format_pass, invalid_name_pass = audit_i18n_keys(
-    key_file_dict=i18n_map_pass, keys_to_ignore_regex=""
-)
-
-
-@pytest.mark.parametrize(
-    "i18n_map, expected_output",
-    [
-<<<<<<< HEAD
-        (len(i18n_map_fail), 15),
-        (len(map_keys_to_files()), 15),
-=======
-        (len(i18n_map_fail), 13),
-        (len(map_keys_to_files()), 13),
->>>>>>> 879e41e0
-        (
-            set(i18n_map_fail["i18n._global.hello_global_repeat_value"]),
-            {"test_file", "sub_dir/sub_dir_first_file", "sub_dir/sub_dir_second_file"},
-        ),
-        (
-            {k: sorted(v) for k, v in i18n_map_pass.items()},
-            {
-                "i18n._global.hello_global": [
-                    "sub_dir/sub_dir_first_file",
-                    "sub_dir/sub_dir_second_file",
-                    "test_file",
-                ],
-                "i18n.sub_dir._global.hello_sub_dir": [
-                    "sub_dir/sub_dir_first_file",
-                    "sub_dir/sub_dir_second_file",
-                ],
-                "i18n.sub_dir_first_file.hello_sub_dir_first_file": [
-                    "sub_dir/sub_dir_first_file"
-                ],
-                "i18n.sub_dir_second_file.hello_sub_dir_second_file": [
-                    "sub_dir/sub_dir_second_file"
-                ],
-                "i18n.test_file.form_button_aria_label": ["test_file"],
-                "i18n.test_file.hello_test_file": ["test_file"],
-                "i18n.test_file.fox_image_alt_text": ["test_file"],
-            },
-        ),
-        (
-            map_keys_to_files()["i18n.wrong_identifier_path.content_reference"],
-            ["test_file"],
-        ),
-    ],
-)
-def test_map_keys_to_files(i18n_map, expected_output) -> None:
-    """
-    Test get_non_source_keys with various scenarios.
-    """
-    assert i18n_map == expected_output
-
-
-def test_audit_i18n_keys() -> None:
-    """
-    Test audit_i18n_keys with various scenarios.
-    """
-    assert invalid_format_pass == []
-    assert len(invalid_name_fail) == 4
-    assert invalid_name_pass == {}
-    assert invalid_format_fail == ["i18n.test_file.incorrectly-formatted-key"]
-    assert (
-        invalid_name_fail["i18n.wrong_identifier_path.content_reference"]
-        == "i18n.test_file.content_reference"
-    )
-
-
-def test_report_and_correct_keys_fail(capsys) -> None:
-    """
-    Test report_and_correct_keys for the fail case.
-    """
-    with pytest.raises(SystemExit):
-        report_and_correct_keys(invalid_format_fail, invalid_name_fail)
-
-    output_msg = capsys.readouterr().out
-
-    assert "There is 1 i18n key that is not formatted correctly" in output_msg
-    assert "There are 4 i18n keys that are not named correctly." in output_msg
-    assert (
-        "Please rename the following keys [current_key -> suggested_correction]:"
-        in output_msg
-    )
-    assert "i18n.wrong_identifier_path.content_reference" in output_msg
-    assert "i18n.test_file.content_reference" in output_msg
-
-
-def test_report_and_correct_keys_pass(capsys) -> None:
-    """
-    Test report_and_correct_keys for the pass case.
-    """
-    # For pass case, it should not raise an error.
-    report_and_correct_keys(invalid_format_pass, invalid_name_pass)
-    pass_result = capsys.readouterr().out
-    success_message = "✅ invalid_keys success: All i18n keys are formatted and named correctly in the i18n-src file."
-    assert pass_result.replace("\n", "").strip() == success_message
-
-
-def test_report_and_correct_keys_fail_with_tip(capsys):
-    with pytest.raises(SystemExit):
-        report_and_correct_keys(invalid_format_fail, invalid_name_fail)
-
-    output = capsys.readouterr().out
-    assert "not formatted correctly" in output
-    assert "not named correctly" in output
-    assert "i18n.wrong_identifier_path.content_reference" in output
-    assert "i18n.test_file.content_reference" in output
-    assert "--fix (-f) flag" in output
-
-
-def test_report_and_correct_keys_fail_fix_mode(capsys):
-    with pytest.raises(SystemExit):
-        report_and_correct_keys(invalid_format_fail, invalid_name_fail, fix=True)
-
-    output = capsys.readouterr().out
-    assert "--fix (-f) flag" not in output
-    assert "✨ Replaced 'i18n.wrong_identifier_path.content_reference'" in output
-    assert "'i18n.test_file.content_reference'" in output
-
-    # Return to old state before string replacement:
-    replace_text_in_file(
-        path=fail_checks_json_path,
-        old="i18n.test_file.content_reference",
-        new="i18n.wrong_identifier_path.content_reference",
-    )
-    replace_text_in_file(
-        path=fail_checks_test_file_path,
-        old="i18n.test_file.content_reference",
-        new="i18n.wrong_identifier_path.content_reference",
-    )
-
-
-def test_audit_i18n_keys_regex_ignore() -> None:
-    """
-    Test that keys matching regex pattern are ignored during validation.
-    """
-    test_key_file_dict = {
-        "i18n.legacy.old_component.title": ["legacy/old_component.ts"],
-        "i18n.temp.test_component.label": ["temp/test_component.ts"],
-        "i18n.valid.component.title": ["src/component.ts"],
-        "i18n.temp.another_test.message": ["temp/another_test.ts"],
-        "i18n.legacy.deprecated.button": ["legacy/deprecated.ts"],
-        "i18n.current.modern_component.title": ["src/modern_component.ts"],
-    }
-
-    invalid_format_all, invalid_name_all = audit_i18n_keys(
-        key_file_dict=test_key_file_dict, keys_to_ignore_regex=""
-    )
-
-    invalid_format_filtered, invalid_name_filtered = audit_i18n_keys(
-        key_file_dict=test_key_file_dict,
-        keys_to_ignore_regex=r"i18n\.(legacy|temp)\.",
-    )
-
-    assert len(invalid_name_filtered) < len(invalid_name_all)
-
-    ignored_keys = [k for k in test_key_file_dict if "legacy" in k or "temp" in k]
-    for ignored_key in ignored_keys:
-        assert ignored_key not in invalid_name_filtered, (
-            f"Ignored key {ignored_key} should not appear in results"
-        )
-
-    invalid_format_legacy_only, invalid_name_legacy_only = audit_i18n_keys(
-        key_file_dict=test_key_file_dict, keys_to_ignore_regex=r"i18n\.legacy\."
-    )
-
-    legacy_keys = [k for k in test_key_file_dict if "legacy" in k]
-    temp_keys = [k for k in test_key_file_dict if "temp" in k]
-    for legacy_key in legacy_keys:
-        assert legacy_key not in invalid_name_legacy_only, (
-            f"Legacy key {legacy_key} should be ignored"
-        )
-
-    temp_key_found = any(temp_key in invalid_name_legacy_only for temp_key in temp_keys)
-    assert temp_key_found, (
-        "At least one temp key should still be processed when only legacy keys are ignored"
-    )
-
-
-def test_audit_i18n_keys_regex_ignore_list() -> None:
-    """
-    Test that keys matching any regex pattern in a list are ignored during validation.
-    """
-    test_key_file_dict = {
-        "i18n.legacy.old_component.title": ["legacy/old_component.ts"],
-        "i18n.temp.test_component.label": ["temp/test_component.ts"],
-        "i18n.valid.component.title": ["src/component.ts"],
-        "i18n.temp.another_test.message": ["temp/another_test.ts"],
-        "i18n.legacy.deprecated.button": ["legacy/deprecated.ts"],
-        "i18n.deprecated.old_feature.text": ["deprecated/old_feature.ts"],
-        "i18n.current.modern_component.title": ["src/modern_component.ts"],
-    }
-
-    invalid_format_empty, invalid_name_empty = audit_i18n_keys(
-        key_file_dict=test_key_file_dict, keys_to_ignore_regex=[]
-    )
-
-    invalid_format_filtered, invalid_name_filtered = audit_i18n_keys(
-        key_file_dict=test_key_file_dict,
-        keys_to_ignore_regex=[
-            r"i18n\.legacy\.",
-            r"i18n\.temp\.",
-            r"i18n\.deprecated\.",
-        ],
-    )
-
-    assert len(invalid_name_filtered) < len(invalid_name_empty)
-
-    ignored_keys = [
-        k
-        for k in test_key_file_dict
-        if any(pattern in k for pattern in ["legacy", "temp", "deprecated"])
-    ]
-    for ignored_key in ignored_keys:
-        assert ignored_key not in invalid_name_filtered, (
-            f"Ignored key {ignored_key} should not appear in results"
-        )
-
-    invalid_format_single, invalid_name_single = audit_i18n_keys(
-        key_file_dict=test_key_file_dict, keys_to_ignore_regex=[r"i18n\.legacy\."]
-    )
-
-    legacy_keys = [k for k in test_key_file_dict if "legacy" in k]
-    for legacy_key in legacy_keys:
-        assert legacy_key not in invalid_name_single, (
-            f"Legacy key {legacy_key} should be ignored"
-        )
-
-    temp_keys = [k for k in test_key_file_dict if "temp" in k]
-    deprecated_keys = [
-        k for k in test_key_file_dict if "deprecated" in k and "legacy" not in k
-    ]
-
-    temp_or_deprecated_found = any(
-        key in invalid_name_single for key in temp_keys + deprecated_keys
-    )
-    assert temp_or_deprecated_found, (
-        "At least one temp or deprecated key should still be processed when only legacy keys are ignored"
-    )
-
-
-def test_audit_i18n_keys_regex_ignore_backward_compatibility() -> None:
-    """
-    Test that the function still accepts string input for backward compatibility.
-    """
-    test_key_file_dict = {
-        "i18n.legacy.old_component.title": ["legacy/old_component.ts"],
-        "i18n.temp.test_component.label": ["temp/test_component.ts"],
-        "i18n.valid.component.title": ["src/component.ts"],
-    }
-
-    invalid_format_string, invalid_name_string = audit_i18n_keys(
-        key_file_dict=test_key_file_dict,
-        keys_to_ignore_regex=r"i18n\.(legacy|temp)\.",
-    )
-
-    invalid_format_list, invalid_name_list = audit_i18n_keys(
-        key_file_dict=test_key_file_dict,
-        keys_to_ignore_regex=[r"i18n\.(legacy|temp)\."],
-    )
-
-    assert invalid_format_string == invalid_format_list
-    assert invalid_name_string == invalid_name_list
-
-
-def test_audit_i18n_keys_regex_ignore_empty_patterns() -> None:
-    """
-    Test that empty patterns in the list are handled correctly.
-    """
-    test_key_file_dict = {
-        "i18n.legacy.old_component.title": ["legacy/old_component.ts"],
-        "i18n.temp.test_component.label": ["temp/test_component.ts"],
-        "i18n.valid.component.title": ["src/component.ts"],
-    }
-
-    invalid_format_mixed, invalid_name_mixed = audit_i18n_keys(
-        key_file_dict=test_key_file_dict,
-        keys_to_ignore_regex=["", r"i18n\.legacy\.", "", r"i18n\.temp\.", ""],
-    )
-
-    invalid_format_clean, invalid_name_clean = audit_i18n_keys(
-        key_file_dict=test_key_file_dict,
-        keys_to_ignore_regex=[r"i18n\.legacy\.", r"i18n\.temp\."],
-    )
-
-    assert invalid_format_mixed == invalid_format_clean
-    assert invalid_name_mixed == invalid_name_clean
-
-
-if __name__ == "__main__":
-    pytest.main()
+# SPDX-License-Identifier: GPL-3.0-or-later
+"""
+Tests for the invalid_keys.py.
+"""
+
+from pathlib import Path
+
+import pytest
+
+from i18n_check.check.invalid_keys import (
+    audit_i18n_keys,
+    map_keys_to_files,
+    report_and_correct_keys,
+)
+from i18n_check.utils import read_json_file, replace_text_in_file
+
+fail_dir = (
+    Path(__file__).parent.parent.parent
+    / "src"
+    / "i18n_check"
+    / "test_frontends"
+    / "all_checks_fail"
+)
+fail_checks_json = read_json_file(
+    file_path=fail_dir / "test_i18n" / "test_i18n_src.json"
+)
+i18n_map_fail = map_keys_to_files(
+    i18n_src_dict=fail_checks_json, src_directory=fail_dir
+)
+fail_checks_json_path = fail_dir / "test_i18n" / "test_i18n_src.json"
+fail_checks_test_file_path = fail_dir / "test_file.ts"
+
+invalid_format_fail, invalid_name_fail = audit_i18n_keys(
+    key_file_dict=i18n_map_fail, keys_to_ignore_regex=""
+)
+
+pass_dir = (
+    Path(__file__).parent.parent.parent
+    / "src"
+    / "i18n_check"
+    / "test_frontends"
+    / "all_checks_pass"
+)
+pass_checks_json = read_json_file(
+    file_path=pass_dir / "test_i18n" / "test_i18n_src.json"
+)
+i18n_map_pass = map_keys_to_files(
+    i18n_src_dict=pass_checks_json, src_directory=pass_dir
+)
+
+invalid_format_pass, invalid_name_pass = audit_i18n_keys(
+    key_file_dict=i18n_map_pass, keys_to_ignore_regex=""
+)
+
+
+@pytest.mark.parametrize(
+    "i18n_map, expected_output",
+    [
+        (len(i18n_map_fail), 15),
+        (len(map_keys_to_files()), 15),
+
+        (
+            set(i18n_map_fail["i18n._global.hello_global_repeat_value"]),
+            {"test_file", "sub_dir/sub_dir_first_file", "sub_dir/sub_dir_second_file"},
+        ),
+        (
+            {k: sorted(v) for k, v in i18n_map_pass.items()},
+            {
+                "i18n._global.hello_global": [
+                    "sub_dir/sub_dir_first_file",
+                    "sub_dir/sub_dir_second_file",
+                    "test_file",
+                ],
+                "i18n.sub_dir._global.hello_sub_dir": [
+                    "sub_dir/sub_dir_first_file",
+                    "sub_dir/sub_dir_second_file",
+                ],
+                "i18n.sub_dir_first_file.hello_sub_dir_first_file": [
+                    "sub_dir/sub_dir_first_file"
+                ],
+                "i18n.sub_dir_second_file.hello_sub_dir_second_file": [
+                    "sub_dir/sub_dir_second_file"
+                ],
+                "i18n.test_file.form_button_aria_label": ["test_file"],
+                "i18n.test_file.hello_test_file": ["test_file"],
+                "i18n.test_file.fox_image_alt_text": ["test_file"],
+            },
+        ),
+        (
+            map_keys_to_files()["i18n.wrong_identifier_path.content_reference"],
+            ["test_file"],
+        ),
+    ],
+)
+def test_map_keys_to_files(i18n_map, expected_output) -> None:
+    """
+    Test get_non_source_keys with various scenarios.
+    """
+    assert i18n_map == expected_output
+
+
+def test_audit_i18n_keys() -> None:
+    """
+    Test audit_i18n_keys with various scenarios.
+    """
+    assert invalid_format_pass == []
+    assert len(invalid_name_fail) == 4
+    assert invalid_name_pass == {}
+    assert invalid_format_fail == ["i18n.test_file.incorrectly-formatted-key"]
+    assert (
+        invalid_name_fail["i18n.wrong_identifier_path.content_reference"]
+        == "i18n.test_file.content_reference"
+    )
+
+
+def test_report_and_correct_keys_fail(capsys) -> None:
+    """
+    Test report_and_correct_keys for the fail case.
+    """
+    with pytest.raises(SystemExit):
+        report_and_correct_keys(invalid_format_fail, invalid_name_fail)
+
+    output_msg = capsys.readouterr().out
+
+    assert "There is 1 i18n key that is not formatted correctly" in output_msg
+    assert "There are 4 i18n keys that are not named correctly." in output_msg
+    assert (
+        "Please rename the following keys [current_key -> suggested_correction]:"
+        in output_msg
+    )
+    assert "i18n.wrong_identifier_path.content_reference" in output_msg
+    assert "i18n.test_file.content_reference" in output_msg
+
+
+def test_report_and_correct_keys_pass(capsys) -> None:
+    """
+    Test report_and_correct_keys for the pass case.
+    """
+    # For pass case, it should not raise an error.
+    report_and_correct_keys(invalid_format_pass, invalid_name_pass)
+    pass_result = capsys.readouterr().out
+    success_message = "✅ invalid_keys success: All i18n keys are formatted and named correctly in the i18n-src file."
+    assert pass_result.replace("\n", "").strip() == success_message
+
+
+def test_report_and_correct_keys_fail_with_tip(capsys):
+    with pytest.raises(SystemExit):
+        report_and_correct_keys(invalid_format_fail, invalid_name_fail)
+
+    output = capsys.readouterr().out
+    assert "not formatted correctly" in output
+    assert "not named correctly" in output
+    assert "i18n.wrong_identifier_path.content_reference" in output
+    assert "i18n.test_file.content_reference" in output
+    assert "--fix (-f) flag" in output
+
+
+def test_report_and_correct_keys_fail_fix_mode(capsys):
+    with pytest.raises(SystemExit):
+        report_and_correct_keys(invalid_format_fail, invalid_name_fail, fix=True)
+
+    output = capsys.readouterr().out
+    assert "--fix (-f) flag" not in output
+    assert "✨ Replaced 'i18n.wrong_identifier_path.content_reference'" in output
+    assert "'i18n.test_file.content_reference'" in output
+
+    # Return to old state before string replacement:
+    replace_text_in_file(
+        path=fail_checks_json_path,
+        old="i18n.test_file.content_reference",
+        new="i18n.wrong_identifier_path.content_reference",
+    )
+    replace_text_in_file(
+        path=fail_checks_test_file_path,
+        old="i18n.test_file.content_reference",
+        new="i18n.wrong_identifier_path.content_reference",
+    )
+
+
+def test_audit_i18n_keys_regex_ignore() -> None:
+    """
+    Test that keys matching regex pattern are ignored during validation.
+    """
+    test_key_file_dict = {
+        "i18n.legacy.old_component.title": ["legacy/old_component.ts"],
+        "i18n.temp.test_component.label": ["temp/test_component.ts"],
+        "i18n.valid.component.title": ["src/component.ts"],
+        "i18n.temp.another_test.message": ["temp/another_test.ts"],
+        "i18n.legacy.deprecated.button": ["legacy/deprecated.ts"],
+        "i18n.current.modern_component.title": ["src/modern_component.ts"],
+    }
+
+    invalid_format_all, invalid_name_all = audit_i18n_keys(
+        key_file_dict=test_key_file_dict, keys_to_ignore_regex=""
+    )
+
+    invalid_format_filtered, invalid_name_filtered = audit_i18n_keys(
+        key_file_dict=test_key_file_dict,
+        keys_to_ignore_regex=r"i18n\.(legacy|temp)\.",
+    )
+
+    assert len(invalid_name_filtered) < len(invalid_name_all)
+
+    ignored_keys = [k for k in test_key_file_dict if "legacy" in k or "temp" in k]
+    for ignored_key in ignored_keys:
+        assert ignored_key not in invalid_name_filtered, (
+            f"Ignored key {ignored_key} should not appear in results"
+        )
+
+    invalid_format_legacy_only, invalid_name_legacy_only = audit_i18n_keys(
+        key_file_dict=test_key_file_dict, keys_to_ignore_regex=r"i18n\.legacy\."
+    )
+
+    legacy_keys = [k for k in test_key_file_dict if "legacy" in k]
+    temp_keys = [k for k in test_key_file_dict if "temp" in k]
+    for legacy_key in legacy_keys:
+        assert legacy_key not in invalid_name_legacy_only, (
+            f"Legacy key {legacy_key} should be ignored"
+        )
+
+    temp_key_found = any(temp_key in invalid_name_legacy_only for temp_key in temp_keys)
+    assert temp_key_found, (
+        "At least one temp key should still be processed when only legacy keys are ignored"
+    )
+
+
+def test_audit_i18n_keys_regex_ignore_list() -> None:
+    """
+    Test that keys matching any regex pattern in a list are ignored during validation.
+    """
+    test_key_file_dict = {
+        "i18n.legacy.old_component.title": ["legacy/old_component.ts"],
+        "i18n.temp.test_component.label": ["temp/test_component.ts"],
+        "i18n.valid.component.title": ["src/component.ts"],
+        "i18n.temp.another_test.message": ["temp/another_test.ts"],
+        "i18n.legacy.deprecated.button": ["legacy/deprecated.ts"],
+        "i18n.deprecated.old_feature.text": ["deprecated/old_feature.ts"],
+        "i18n.current.modern_component.title": ["src/modern_component.ts"],
+    }
+
+    invalid_format_empty, invalid_name_empty = audit_i18n_keys(
+        key_file_dict=test_key_file_dict, keys_to_ignore_regex=[]
+    )
+
+    invalid_format_filtered, invalid_name_filtered = audit_i18n_keys(
+        key_file_dict=test_key_file_dict,
+        keys_to_ignore_regex=[
+            r"i18n\.legacy\.",
+            r"i18n\.temp\.",
+            r"i18n\.deprecated\.",
+        ],
+    )
+
+    assert len(invalid_name_filtered) < len(invalid_name_empty)
+
+    ignored_keys = [
+        k
+        for k in test_key_file_dict
+        if any(pattern in k for pattern in ["legacy", "temp", "deprecated"])
+    ]
+    for ignored_key in ignored_keys:
+        assert ignored_key not in invalid_name_filtered, (
+            f"Ignored key {ignored_key} should not appear in results"
+        )
+
+    invalid_format_single, invalid_name_single = audit_i18n_keys(
+        key_file_dict=test_key_file_dict, keys_to_ignore_regex=[r"i18n\.legacy\."]
+    )
+
+    legacy_keys = [k for k in test_key_file_dict if "legacy" in k]
+    for legacy_key in legacy_keys:
+        assert legacy_key not in invalid_name_single, (
+            f"Legacy key {legacy_key} should be ignored"
+        )
+
+    temp_keys = [k for k in test_key_file_dict if "temp" in k]
+    deprecated_keys = [
+        k for k in test_key_file_dict if "deprecated" in k and "legacy" not in k
+    ]
+
+    temp_or_deprecated_found = any(
+        key in invalid_name_single for key in temp_keys + deprecated_keys
+    )
+    assert temp_or_deprecated_found, (
+        "At least one temp or deprecated key should still be processed when only legacy keys are ignored"
+    )
+
+
+def test_audit_i18n_keys_regex_ignore_backward_compatibility() -> None:
+    """
+    Test that the function still accepts string input for backward compatibility.
+    """
+    test_key_file_dict = {
+        "i18n.legacy.old_component.title": ["legacy/old_component.ts"],
+        "i18n.temp.test_component.label": ["temp/test_component.ts"],
+        "i18n.valid.component.title": ["src/component.ts"],
+    }
+
+    invalid_format_string, invalid_name_string = audit_i18n_keys(
+        key_file_dict=test_key_file_dict,
+        keys_to_ignore_regex=r"i18n\.(legacy|temp)\.",
+    )
+
+    invalid_format_list, invalid_name_list = audit_i18n_keys(
+        key_file_dict=test_key_file_dict,
+        keys_to_ignore_regex=[r"i18n\.(legacy|temp)\."],
+    )
+
+    assert invalid_format_string == invalid_format_list
+    assert invalid_name_string == invalid_name_list
+
+
+def test_audit_i18n_keys_regex_ignore_empty_patterns() -> None:
+    """
+    Test that empty patterns in the list are handled correctly.
+    """
+    test_key_file_dict = {
+        "i18n.legacy.old_component.title": ["legacy/old_component.ts"],
+        "i18n.temp.test_component.label": ["temp/test_component.ts"],
+        "i18n.valid.component.title": ["src/component.ts"],
+    }
+
+    invalid_format_mixed, invalid_name_mixed = audit_i18n_keys(
+        key_file_dict=test_key_file_dict,
+        keys_to_ignore_regex=["", r"i18n\.legacy\.", "", r"i18n\.temp\.", ""],
+    )
+
+    invalid_format_clean, invalid_name_clean = audit_i18n_keys(
+        key_file_dict=test_key_file_dict,
+        keys_to_ignore_regex=[r"i18n\.legacy\.", r"i18n\.temp\."],
+    )
+
+    assert invalid_format_mixed == invalid_format_clean
+    assert invalid_name_mixed == invalid_name_clean
+
+
+if __name__ == "__main__":
+    pytest.main()