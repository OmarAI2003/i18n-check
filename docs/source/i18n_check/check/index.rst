--- conflicted
+++ resolved
@@ -6,9 +6,6 @@
 .. toctree::
     :maxdepth: 1
 
-<<<<<<< HEAD
-    unused_keys
-=======
     unused_keys
     repeat_values
     repeat_keys
@@ -16,5 +13,4 @@
     nested_keys
     key_identifiers
     invalid_keys
-    all_checks
->>>>>>> cdc6d97c
+    all_checks